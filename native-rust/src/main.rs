use macroquad::prelude::*;
use std::time::{Duration, Instant};

#[derive(Clone, Debug)]
struct Vector3 {
    x: f32,
    y: f32,
    z: f32,
}

impl Vector3 {
    fn new(x: f32, y: f32, z: f32) -> Self {
        Self { x, y, z }
    }

    fn set(&mut self, x: f32, y: f32, z: f32) {
        self.x = x;
        self.y = y;
        self.z = z;
    }
}

struct Point {
    colour: Color,
    cur_pos: Vector3,
    friction: f32,
    original_pos: Vector3,
    radius: f32,
    size: f32,
    spring_strength: f32,
    target_pos: Vector3,
    velocity: Vector3,
}

impl Point {
    fn new(x: f32, y: f32, z: f32, size: f32, color_hex: &str) -> Self {
        let color = Self::hex_to_color(color_hex);
        Self {
            colour: color,
            cur_pos: Vector3::new(x, y, z),
            friction: 0.8,
            original_pos: Vector3::new(x, y, z),
            radius: size,
            size,
            spring_strength: 0.1,
            target_pos: Vector3::new(x, y, z),
            velocity: Vector3::new(0.0, 0.0, 0.0),
        }
    }

    fn hex_to_color(hex: &str) -> Color {
        let hex = hex.trim_start_matches('#');
        if hex.len() != 6 {
            return WHITE;
        }

        let r = u8::from_str_radix(&hex[0..2], 16).unwrap_or(255) as f32 / 255.0;
        let g = u8::from_str_radix(&hex[2..4], 16).unwrap_or(255) as f32 / 255.0;
        let b = u8::from_str_radix(&hex[4..6], 16).unwrap_or(255) as f32 / 255.0;

        Color::new(r, g, b, 1.0)
    }

    fn update(&mut self) {
        // X axis physics
        let dx = self.target_pos.x - self.cur_pos.x;
        let ax = dx * self.spring_strength;
        self.velocity.x += ax;
        self.velocity.x *= self.friction;
        self.cur_pos.x += self.velocity.x;

        // Y axis physics
        let dy = self.target_pos.y - self.cur_pos.y;
        let ay = dy * self.spring_strength;
        self.velocity.y += ay;
        self.velocity.y *= self.friction;
        self.cur_pos.y += self.velocity.y;

        // Z axis physics (for size scaling)
        let dox = self.original_pos.x - self.cur_pos.x;
        let doy = self.original_pos.y - self.cur_pos.y;
        let dd = (dox * dox) + (doy * doy);
        let d = dd.sqrt();

        self.target_pos.z = d / 100.0 + 1.0;
        let dz = self.target_pos.z - self.cur_pos.z;
        let az = dz * self.spring_strength;
        self.velocity.z += az;
        self.velocity.z *= self.friction;
        self.cur_pos.z += self.velocity.z;

        self.radius = self.size * self.cur_pos.z * 0.7;
        if self.radius < 2.0 {
            self.radius = 2.0;
        }
    }

    fn draw(&self) {
        // Draw filled circle only - removed the white border
        draw_circle(self.cur_pos.x, self.cur_pos.y, self.radius, self.colour);
<<<<<<< HEAD
        // Only draw outline if radius is large enough to avoid 1px white spots
        if self.radius > 2.5 {
            draw_circle_lines(
                self.cur_pos.x,
                self.cur_pos.y,
                self.radius,
                2.0,
                self.colour,
            );
        }
=======
>>>>>>> 4ac1ebcc
    }
}

struct PointCollection {
    mouse_pos: Vector3,
    points: Vec<Point>,
}

impl PointCollection {
    fn new() -> Self {
        Self {
            mouse_pos: Vector3::new(0.0, 0.0, 0.0),
            points: Vec::new(),
        }
    }

    fn update(&mut self) {
        for point in &mut self.points {
            let dx = self.mouse_pos.x - point.cur_pos.x;
            let dy = self.mouse_pos.y - point.cur_pos.y;
            let dd = (dx * dx) + (dy * dy);
            let d = dd.sqrt();

            if d < 150.0 {
                point.target_pos.x = point.cur_pos.x - dx;
                point.target_pos.y = point.cur_pos.y - dy;
            } else {
                point.target_pos.x = point.original_pos.x;
                point.target_pos.y = point.original_pos.y;
            }

            point.update();
        }
    }

    fn draw(&self) {
        for point in &self.points {
            point.draw();
        }
    }

    fn recenter_points(&mut self, canvas_width: f32, canvas_height: f32) {
        let offset_x = canvas_width / 2.0 - 180.0;
        let offset_y = canvas_height / 2.0 - 65.0;

        for point in &mut self.points {
            // Calculate relative position from the old center
            let rel_x = point.original_pos.x - offset_x;
            let rel_y = point.original_pos.y - offset_y;

            // Update to new center
            point.original_pos.x = offset_x + rel_x;
            point.original_pos.y = offset_y + rel_y;

            point.cur_pos.x = point.original_pos.x;
            point.cur_pos.y = point.original_pos.y;
        }
    }
}

fn create_google_balls(canvas_width: f32, canvas_height: f32) -> PointCollection {
    let mut collection = PointCollection::new();

    // Original Google logo ball data
    let ball_data = vec![
        (202.0, 78.0, 0.0, 9.0, "#ed9d33"),
        (348.0, 83.0, 0.0, 9.0, "#d44d61"),
        (256.0, 69.0, 0.0, 9.0, "#4f7af2"),
        (214.0, 59.0, 0.0, 9.0, "#ef9a1e"),
        (265.0, 36.0, 0.0, 9.0, "#4976f3"),
        (300.0, 78.0, 0.0, 9.0, "#269230"),
        (294.0, 59.0, 0.0, 9.0, "#1f9e2c"),
        (45.0, 88.0, 0.0, 9.0, "#1c48dd"),
        (268.0, 52.0, 0.0, 9.0, "#2a56ea"),
        (73.0, 83.0, 0.0, 9.0, "#3355d8"),
        (294.0, 6.0, 0.0, 9.0, "#36b641"),
        (235.0, 62.0, 0.0, 9.0, "#2e5def"),
        (353.0, 42.0, 0.0, 8.0, "#d53747"),
        (336.0, 52.0, 0.0, 8.0, "#eb676f"),
        (208.0, 41.0, 0.0, 8.0, "#f9b125"),
        (321.0, 70.0, 0.0, 8.0, "#de3646"),
        (8.0, 60.0, 0.0, 8.0, "#2a59f0"),
        (180.0, 81.0, 0.0, 8.0, "#eb9c31"),
        (146.0, 65.0, 0.0, 8.0, "#c41731"),
        (145.0, 49.0, 0.0, 8.0, "#d82038"),
        (246.0, 34.0, 0.0, 8.0, "#5f8af8"),
        (169.0, 69.0, 0.0, 8.0, "#efa11e"),
        (273.0, 99.0, 0.0, 8.0, "#2e55e2"),
        (248.0, 120.0, 0.0, 8.0, "#4167e4"),
        (294.0, 41.0, 0.0, 8.0, "#0b991a"),
        (267.0, 114.0, 0.0, 8.0, "#4869e3"),
        (78.0, 67.0, 0.0, 8.0, "#3059e3"),
        (294.0, 23.0, 0.0, 8.0, "#10a11d"),
        (117.0, 83.0, 0.0, 8.0, "#cf4055"),
        (137.0, 80.0, 0.0, 8.0, "#cd4359"),
        (14.0, 71.0, 0.0, 8.0, "#2855ea"),
        (331.0, 80.0, 0.0, 8.0, "#ca273c"),
        (25.0, 82.0, 0.0, 8.0, "#2650e1"),
        (233.0, 46.0, 0.0, 8.0, "#4a7bf9"),
        (73.0, 13.0, 0.0, 8.0, "#3d65e7"),
        (327.0, 35.0, 0.0, 6.0, "#f47875"),
        (319.0, 46.0, 0.0, 6.0, "#f36764"),
        (256.0, 81.0, 0.0, 6.0, "#1d4eeb"),
        (244.0, 88.0, 0.0, 6.0, "#698bf1"),
        (194.0, 32.0, 0.0, 6.0, "#fac652"),
        (97.0, 56.0, 0.0, 6.0, "#ee5257"),
        (105.0, 75.0, 0.0, 6.0, "#cf2a3f"),
        (42.0, 4.0, 0.0, 6.0, "#5681f5"),
        (10.0, 27.0, 0.0, 6.0, "#4577f6"),
        (166.0, 55.0, 0.0, 6.0, "#f7b326"),
        (266.0, 88.0, 0.0, 6.0, "#2b58e8"),
        (178.0, 34.0, 0.0, 6.0, "#facb5e"),
        (100.0, 65.0, 0.0, 6.0, "#e02e3d"),
        (343.0, 32.0, 0.0, 6.0, "#f16d6f"),
        (59.0, 5.0, 0.0, 6.0, "#507bf2"),
        (27.0, 9.0, 0.0, 6.0, "#5683f7"),
        (233.0, 116.0, 0.0, 6.0, "#3158e2"),
        (123.0, 32.0, 0.0, 6.0, "#f0696c"),
        (6.0, 38.0, 0.0, 6.0, "#3769f6"),
        (63.0, 62.0, 0.0, 6.0, "#6084ef"),
        (6.0, 49.0, 0.0, 6.0, "#2a5cf4"),
        (108.0, 36.0, 0.0, 6.0, "#f4716e"),
        (169.0, 43.0, 0.0, 6.0, "#f8c247"),
        (137.0, 37.0, 0.0, 6.0, "#e74653"),
        (318.0, 58.0, 0.0, 6.0, "#ec4147"),
        (226.0, 100.0, 0.0, 5.0, "#4876f1"),
        (101.0, 46.0, 0.0, 5.0, "#ef5c5c"),
        (226.0, 108.0, 0.0, 5.0, "#2552ea"),
        (17.0, 17.0, 0.0, 5.0, "#4779f7"),
        (232.0, 93.0, 0.0, 5.0, "#4b78f1"),
    ];

    for (x, y, z, size, color) in ball_data {
        let mut point = Point::new(
            (canvas_width / 2.0 - 180.0) + x,
            (canvas_height / 2.0 - 65.0) + y,
            z,
            size,
            color,
        );

        point.original_pos.x = (canvas_width / 2.0 - 180.0) + x;
        point.original_pos.y = (canvas_height / 2.0 - 65.0) + y;

        collection.points.push(point);
    }

    collection
}

fn window_conf() -> Conf {
    Conf {
        window_title: "Google Balls".to_owned(),
        window_width: 800,
        window_height: 600,
        window_resizable: true,
        // Include icon data directly in the binary
        icon: Some(miniquad::conf::Icon {
            small: *include_bytes!("../images/icon-16.rgba"),
            medium: *include_bytes!("../images/icon-32.rgba"),
            big: *include_bytes!("../images/icon-64.rgba"),
        }),
        ..Default::default()
    }
}

#[macroquad::main(window_conf)]
async fn main() {
    let mut point_collection = create_google_balls(screen_width(), screen_height());
    let mut last_screen_size = (screen_width(), screen_height());
    
    // Frame rate control for 33 FPS
    let target_fps = 33.0;
    let frame_duration = Duration::from_secs_f64(1.0 / target_fps);
    let mut last_frame_time = Instant::now();

    loop {
        // Handle window resize
        let current_screen_size = (screen_width(), screen_height());
        if current_screen_size != last_screen_size {
            point_collection.recenter_points(screen_width(), screen_height());
            last_screen_size = current_screen_size;
        }

        // Update mouse position
        let (mouse_x, mouse_y) = mouse_position();
        point_collection.mouse_pos.set(mouse_x, mouse_y, 0.0);

        // Clear screen
        clear_background(WHITE);

        // Update and draw points
        point_collection.update();
        point_collection.draw();

        // Frame rate control
        let elapsed = last_frame_time.elapsed();
        if elapsed < frame_duration {
            let sleep_time = frame_duration - elapsed;
            std::thread::sleep(sleep_time);
        }
        last_frame_time = Instant::now();

        next_frame().await
    }
}<|MERGE_RESOLUTION|>--- conflicted
+++ resolved
@@ -98,7 +98,6 @@
     fn draw(&self) {
         // Draw filled circle only - removed the white border
         draw_circle(self.cur_pos.x, self.cur_pos.y, self.radius, self.colour);
-<<<<<<< HEAD
         // Only draw outline if radius is large enough to avoid 1px white spots
         if self.radius > 2.5 {
             draw_circle_lines(
@@ -109,8 +108,6 @@
                 self.colour,
             );
         }
-=======
->>>>>>> 4ac1ebcc
     }
 }
 
